--- conflicted
+++ resolved
@@ -14,14 +14,6 @@
       - 'pyproject.toml'
   pull_request:
     branches: [ main ]
-    paths:
-      - 'libs/**'
-      - 'services/**'
-      - 'docker/**'
-      - 'k8s/**'
-      - '.github/workflows/services-pipeline.yml'
-      - 'requirements.txt'
-      - 'pyproject.toml'
   workflow_dispatch:
     inputs:
       debug_enabled:
@@ -45,11 +37,6 @@
   contents: read
   packages: write
 
-# Add permissions for the workflow
-permissions:
-  contents: read
-  packages: write
-
 env:
   PYTHON_VERSION: "3.11"
   AWS_REGION: us-west-2
@@ -223,7 +210,7 @@
           echo "GitHub Repository: ${{ github.repository }}"
           echo "GitHub Repository Owner: ${{ github.repository_owner }}"
           echo "Token permissions should include 'packages: write'"
-<<<<<<< HEAD
+
           echo "Checking if GitHub Container Registry is enabled for this repository..."
           echo "Note: If this fails, you may need to enable GitHub Container Registry in your organization settings."
           echo "See: https://docs.github.com/en/packages/working-with-a-github-packages-registry/working-with-the-container-registry"
@@ -238,15 +225,6 @@
            echo "${{ secrets.CR_PAT }}" | docker login ghcr.io -u ${{ github.actor }} --password-stdin)
           # Verify login was successful
           docker info | grep Registry
-=======
-
-      - name: Login to GitHub Container Registry
-        uses: docker/login-action@v3
-        with:
-          registry: ghcr.io
-          username: ${{ github.actor }}
-          password: ${{ secrets.GITHUB_TOKEN }}
->>>>>>> 2a2c2f16
 
       - name: Build and push base image
         uses: docker/build-push-action@v5
@@ -255,13 +233,9 @@
           file: docker/base/Dockerfile
           push: true
           tags: |
-<<<<<<< HEAD
             ghcr.io/${{ github.repository_owner }}/cahoots-base:latest
             ghcr.io/${{ github.repository_owner }}/cahoots-base:${{ github.sha }}
-=======
-            ${{ env.DOCKER_REGISTRY }}/cahoots-monorepo-base:latest
-            ${{ env.DOCKER_REGISTRY }}/cahoots-monorepo-base:${{ github.sha }}
->>>>>>> 2a2c2f16
+
           cache-from: type=gha
           cache-to: type=gha,mode=max
 
@@ -281,19 +255,11 @@
             dockerfile_path="${dockerfile_paths[$service]:-docker/agent/Dockerfile}"
             echo "Building $service using $dockerfile_path"
             
-<<<<<<< HEAD
             docker build -t ghcr.io/${{ github.repository_owner }}/cahoots-$service:latest \
                         -t ghcr.io/${{ github.repository_owner }}/cahoots-$service:${{ github.sha }} \
                         -f $dockerfile_path .
             docker push ghcr.io/${{ github.repository_owner }}/cahoots-$service:latest
             docker push ghcr.io/${{ github.repository_owner }}/cahoots-$service:${{ github.sha }}
-=======
-            docker build -t ${{ env.DOCKER_REGISTRY }}/cahoots-monorepo-$service:latest \
-                        -t ${{ env.DOCKER_REGISTRY }}/cahoots-monorepo-$service:${{ github.sha }} \
-                        -f $dockerfile_path .
-            docker push ${{ env.DOCKER_REGISTRY }}/cahoots-monorepo-$service:latest
-            docker push ${{ env.DOCKER_REGISTRY }}/cahoots-monorepo-$service:${{ github.sha }}
->>>>>>> 2a2c2f16
           done
 
   deploy-staging:
@@ -324,11 +290,7 @@
           services=("master" "project_manager" "developer" "ux_designer" "tester" "context_manager")
           for service in "${services[@]}"; do
             # Replace image tag in deployment
-<<<<<<< HEAD
             sed -i "s|image: .*$service:.*|image: ghcr.io/${{ github.repository_owner }}/cahoots-$service:${{ github.sha }}|" k8s/base/$service.yaml
-=======
-            sed -i "s|image: .*$service:.*|image: ${{ env.DOCKER_REGISTRY }}/cahoots-monorepo-$service:${{ github.sha }}|" k8s/base/$service.yaml
->>>>>>> 2a2c2f16
             # Apply the updated manifest
             kubectl apply -f k8s/base/$service.yaml
             # Wait for rollout
@@ -363,11 +325,7 @@
           services=("master" "project_manager" "developer" "ux_designer" "tester" "context_manager")
           for service in "${services[@]}"; do
             # Replace image tag in deployment
-<<<<<<< HEAD
             sed -i "s|image: .*$service:.*|image: ghcr.io/${{ github.repository_owner }}/cahoots-$service:${{ github.sha }}|" k8s/base/$service.yaml
-=======
-            sed -i "s|image: .*$service:.*|image: ${{ env.DOCKER_REGISTRY }}/cahoots-monorepo-$service:${{ github.sha }}|" k8s/base/$service.yaml
->>>>>>> 2a2c2f16
             # Apply the updated manifest
             kubectl apply -f k8s/base/$service.yaml
             # Wait for rollout
